--- conflicted
+++ resolved
@@ -54,11 +54,6 @@
   You can also provide a function that takes a conn argument if you need to access connection data
   (e.g. if you need to set an Authorization header based on the currently logged-in user).
 
-      forward "/graphiql",
-        Absinthe.Plug.GraphiQL,
-        schema: MyApp.Schema,
-        default_headers: &__MODULE__.graphiql_headers/1
-
       def graphiql_headers(conn) do
         %{
           "Authorization" => "Bearer " <> conn.assigns[:token]
@@ -70,28 +65,24 @@
   You can also optionally set the default URL to be used for sending the queries to. This only applies to the advanced interface (GraphiQL Workspace).
 
       forward "/graphiql",
-<<<<<<< HEAD
-        Absinthe.Plug.GraphiQL,
-        schema: MyApp.Schema,
-        default_url: "https://api.mydomain.com/graphql"
-
-  This option also accepts a function that takes a conn argument:
-
-      forward "/graphiql",
-        Absinthe.Plug.GraphiQL,
-        schema: MyApp.Schema,
-        default_url: &__MODULE__.graphiql_default_url/1
-
-      def graphiql_default_url(conn) do
-        conn.assigns[:graphql_url]
-      end
-=======
         to: Absinthe.Plug.GraphiQL,
         init_opts: [
           schema: MyApp.Schema,
           default_url: "https://api.mydomain.com/graphql"
         ]
->>>>>>> 0103ca31
+
+  This option also accepts a function:
+
+      forward "/graphiql",
+        to: Absinthe.Plug.GraphiQL,
+        init_opts: [
+          schema: MyApp.Schema,
+          default_url: {__MODULE__, :graphiql_default_url}
+        ]
+
+      def graphiql_default_url(conn) do
+        conn.assigns[:graphql_url]
+      end
   """
 
   require EEx
@@ -154,38 +145,34 @@
   end
 
   defp do_call(conn, %{json_codec: json_codec, interface: interface} = config) do
-    header_string = case config[:default_headers] do
-        nil -> "[]"
+    config = case config[:default_headers] do
+        nil -> Map.put(config, :default_headers, "[]")
         {module, fun} when is_atom(fun) ->
-<<<<<<< HEAD
-          compile_headers(json_codec, apply(module, fun, []))
-
-        fun when is_function(fun, 1) ->
-          compile_headers(json_codec, apply(fun, [conn]))
-
-        fun when is_function(fun, 0) ->
-          compile_headers(json_codec, apply(fun, []))
-=======
           header_string =
             module
             |> function_exported?(fun, 1)
             |> call_exported_function(module, fun, conn)
             |> Enum.map(fn {k, v} -> %{"name" => k, "value" => v} end)
             |> json_codec.module.encode!(pretty: true)
->>>>>>> 0103ca31
-
+
+          Map.put(config, :default_headers, header_string)
         val ->
           raise "invalid default headers: #{inspect val}"
       end
 
-    config = Map.put(config, :default_headers, header_string)
-
-    config = case config[:default_url] do
-      fun when is_function(fun, 1) ->
-        Map.put(config, :default_url, apply(fun, [conn]))
-      _ ->
-        config
-    end
+     config = case config[:default_url] do
+        nil -> config
+        val when is_binary(val) -> Map.put(config, :default_url, val)
+        {module, fun} when is_atom(fun) ->
+          url =
+            module
+            |> function_exported?(fun, 1)
+            |> call_exported_function(module, fun, conn)
+
+          Map.put(config, :default_url, url)
+        val ->
+          raise "invalid default url: #{inspect val}"
+       end
 
     with {:ok, conn, request} <- Absinthe.Plug.Request.parse(conn, config),
          {:process, request} <- select_mode(request),
@@ -260,17 +247,9 @@
     end
   end
 
-<<<<<<< HEAD
-  defp compile_headers(json_codec, headers) do
-    headers
-    |> Enum.map(fn {k, v} -> %{"name" => k, "value" => v} end)
-    |> json_codec.module.encode!(pretty: true)
-  end
-=======
   @spec call_exported_function(boolean, module, (() -> map) | ((Plug.Conn.t) -> map), Plug.Conn.t | nil) :: map
   defp call_exported_function(true, module, fun, conn), do: apply(module, fun, [conn])
   defp call_exported_function(false, module, fun, _conn), do: apply(module, fun, [])
->>>>>>> 0103ca31
 
   @spec select_mode(request :: Absinthe.Plug.Request.t) :: :start_interface | {:process, Absinthe.Plug.Request.t}
   defp select_mode(%{queries: [%Absinthe.Plug.Request.Query{document: nil}]}), do: :start_interface
