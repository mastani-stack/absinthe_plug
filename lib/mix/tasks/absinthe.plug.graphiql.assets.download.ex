--- conflicted
+++ resolved
@@ -12,14 +12,8 @@
     |> Enum.map(&download_file/1)
   end
 
-<<<<<<< HEAD
-  defp download_file(assets_dir_path, {asset_name, asset_url} = _asset) do
-    asset_url = String.to_charlist("https:" <> asset_url) # Required by :httpc
-    {:ok, response} = :httpc.request(:get, {asset_url, []}, [], [body_format: :binary])
-=======
   defp download_file({destination, asset_url}) do
     {:ok, response} = http_get(asset_url)
->>>>>>> 3624e86a
 
     case response do
       {{_, http_code, _}, _, body} when http_code in [200] ->
